import os
<<<<<<< HEAD
=======
import httpx
import asyncio
import time
>>>>>>> 4b9974b0

from sixty_nuts import Wallet
from sqlmodel import select, func, col
<<<<<<< HEAD

from .db import ApiKey, AsyncSession
=======
from .db import ApiKey, AsyncSession, get_session
>>>>>>> 4b9974b0

RECEIVE_LN_ADDRESS = os.environ["RECEIVE_LN_ADDRESS"]
MINT = os.environ.get("MINT", "https://mint.minibits.cash/Bitcoin")
MINIMUM_PAYOUT = int(os.environ.get("MINIMUM_PAYOUT", 100))
REFUND_PROCESSING_INTERVAL = int(os.environ.get("REFUND_PROCESSING_INTERVAL", 3600))
DEV_LN_ADDRESS = "routstr@minibits.cash"
<<<<<<< HEAD
DEVS_DONATION_RATE = 0.021  # 2.1%
NSEC = os.environ["NSEC"]  # Nostr private key for the wallet
=======
DEVS_DONATION_RATE = float(os.environ.get("DEVS_DONATION_RATE", 0.021))  # 2.1%
WALLET = None

#TODO
# This causes problems when users send tokens from other mints
# WALLET is already set so it returns the specified wallet, but this wallet does not know the keyset of the token 
async def _initialize_wallet(mint_url: str | None = None) -> Wallet:
    """Initializes and loads a Cashu wallet."""
    global WALLET
    if WALLET is not None:
        return WALLET
    if mint_url is None:
        mint_url = MINT
    wallet = await Wallet.with_db(
        mint_url,
        db=".",
        load_all_keysets=True,
        unit="sat",  # todo change to msat
    )
    print(f"initialized cashu wallet at mint {mint_url}", flush=True)
    await wallet.load_mint_info()
    await wallet.load_mint_keysets()
    if not hasattr(wallet, "keyset_id") or wallet.keyset_id is None:
        await wallet.activate_keyset()
    await wallet.load_proofs(reload=True)
    WALLET = wallet
    return wallet


async def _handle_token_receive(wallet: Wallet, token_obj: Token) -> int:
    """Receives a token and returns the amount received."""
    initial_balance = wallet.available_balance
    await receive(wallet, token_obj)
    await wallet.load_proofs(reload=True)
    final_balance = wallet.available_balance
    amount_received = final_balance - initial_balance

    if amount_received <= 0:
        raise ValueError("Token contained no value.")
    return amount_received * 1000


async def _get_lnurl_invoice(callback_url: str, amount_msat: int) -> tuple[str, dict]:
    """Requests an invoice from the LNURL callback URL."""
    async with httpx.AsyncClient() as client:
        response = await client.get(
            callback_url,
            params={"amount": amount_msat},
            follow_redirects=True,
        )
        response.raise_for_status()  # Raise exception for non-2xx status codes
    invoice_data = response.json()
    if "pr" not in invoice_data:
        raise ValueError(f"Invalid LNURL invoice response: {invoice_data}")
    return invoice_data["pr"], invoice_data


async def _pay_invoice_with_cashu(
    wallet: Wallet, bolt11_invoice: str, amount_to_send_msat: int
) -> int:
    """Pays a BOLT11 invoice using Cashu proofs via melt."""

    amount_to_send_msat = amount_to_send_msat // 1000
    quote = await wallet.melt_quote(bolt11_invoice, amount_to_send_msat)

    proofs_to_melt, _ = await wallet.select_to_send(
        wallet.proofs, quote.amount + quote.fee_reserve
    )
    
    # Debugging Cashu Proofs
    #print(f"Proofs to melt: {proofs_to_melt}")

    _ = await wallet.melt(
        proofs_to_melt, bolt11_invoice, quote.fee_reserve, quote.quote
    )

    return quote.amount


async def pay_out_with_new_session() -> None:
    """
    Wrapper for pay_out that creates its own database session.
    This prevents database connection conflicts when called as a background task.
    """
    from .db import create_session
    
    try:
        async with create_session() as session:
            await pay_out(session)
    except Exception as e:
        print(f"Error in pay_out_with_new_session: {e}")
>>>>>>> 4b9974b0


async def pay_out() -> None:
    """
    Calculates the pay-out amount based on the spent balance, profit, and donation rate.
    """
    try:
        from .db import create_session

        async with create_session() as session:
            balance = (
                await session.exec(
                    select(func.sum(col(ApiKey.balance))).where(ApiKey.balance > 0)
                )
            ).one()
            if balance is None or balance == 0:
                # No balance to pay out - this is OK, not an error
                return

            user_balance_sats = balance // 1000
            async with Wallet(nsec=NSEC, mint_urls=[MINT]) as wallet:
                state = await wallet.fetch_wallet_state()
                wallet_balance_sats = state.balance

            # Handle edge cases more gracefully
            if wallet_balance_sats < user_balance_sats:
                print(
                    f"Warning: Wallet balance ({wallet_balance_sats} sats) is less than user balance ({user_balance_sats} sats). Skipping payout."
                )
                return

            if (revenue := wallet_balance_sats - user_balance_sats) <= MINIMUM_PAYOUT:
                # Not enough revenue yet - this is OK
                return

            devs_donation = int(revenue * DEVS_DONATION_RATE)
            owners_draw = revenue - devs_donation

            # Send payouts
            async with Wallet(nsec=NSEC, mint_urls=[MINT]) as wallet:
                await wallet.send_to_lnurl(RECEIVE_LN_ADDRESS, owners_draw)
                await wallet.send_to_lnurl(DEV_LN_ADDRESS, devs_donation)

    except Exception as e:
        # Log the error but don't crash - payouts can be retried later
        print(f"Error in pay_out: {e}")


async def credit_balance(cashu_token: str, key: ApiKey, session: AsyncSession) -> int:
<<<<<<< HEAD
    async with Wallet(nsec=NSEC, mint_urls=[MINT]) as wallet:
        state_before = await wallet.fetch_wallet_state()
        await wallet.redeem(cashu_token)
        state_after = await wallet.fetch_wallet_state()
        amount = (state_after.balance - state_before.balance) * 1000
        key.balance += amount
        session.add(key)
        await session.commit()
        return amount


async def refund_balance(amount: int, key: ApiKey, session: AsyncSession) -> int:
    async with Wallet(nsec=NSEC, mint_urls=[MINT]) as wallet:
        if key.balance < amount:
            raise ValueError("Insufficient balance.")
        if amount <= 0:
            amount = key.balance

        key.balance -= amount
        session.add(key)
        await session.commit()

        if key.refund_address is None:
            raise ValueError("Refund address not set.")

        return await wallet.send_to_lnurl(
            key.refund_address,
            amount=amount,
        )

=======
    token_obj: Token = deserialize_token_from_string(cashu_token)
    wallet: Wallet = await _initialize_wallet(token_obj.mint)
    if token_obj.mint == MINT:
        # crediting a token created using the same mint as specified in .env
        print("Received a token from the same mint", flush=True)

        amount_msats = await _handle_token_receive(wallet, token_obj)
        key.balance += amount_msats
        session.add(key)
        await session.commit()
        return amount_msats
    else: 
        # crediting a token created using a different mint as specified in .env
        print("Received a token from a different mint", flush=True)
        #TODO This fails, and needs to be fixed 


async def check_for_refunds() -> None:
    """
    Periodically checks for API keys that are eligible for refunds and processes them.

    Raises:
        Exception: If an error occurs during the refund check process.
    """

    # Setting REFUND_PROCESSING_INTERVAL to 0 disables it
    if REFUND_PROCESSING_INTERVAL == 0:
        print("Automatic refund processing is disabled.")
        return

    while True:
        try:
            async for session in get_session():
                result = await session.exec(select(ApiKey))
                keys = result.all()
                current_time = int(time.time())
                for key in keys:
                    if(key.balance > 0 and key.refund_address and key.key_expiry_time and key.key_expiry_time < current_time):
                        print(f"       DEBUG   Refunding key {key.hashed_key[:3] + '[...]' + key.hashed_key[-3:]}, Current Time: {current_time}, Expirary Time: {key.key_expiry_time}", flush = True)
                        await refund_balance(key.balance, key, session)
                        
            # Sleep for the specified interval before checking again
            await asyncio.sleep(REFUND_PROCESSING_INTERVAL) 
        except Exception as e:
            print(f"Error during refund check: {e}")
        


async def refund_balance(amount: int, key: ApiKey, session: AsyncSession) -> int:
    """
    Refunds the specified amount from an API key's balance to the key's refund address.

    Args:
        amount (int): The amount to refund in millisatoshis.
        key (ApiKey): The API key object containing balance and refund address.
        session (AsyncSession): The database session for committing changes.

    Returns:
        int:  The amount in millisatoshis that was successfully sent.

    Raises:
        ValueError: If balance is insufficient or refund address is not set.
    """
    wallet = await _initialize_wallet()
    if key.balance < amount:
        raise ValueError("Insufficient balance.")
    if amount <= 0:
        amount = key.balance
    key.balance -= amount
    session.add(key)
    await session.commit()
    if key.refund_address is None:
        raise ValueError("Refund address not set.")
    return await send_to_lnurl(wallet, key.refund_address, amount_msat=amount)

async def create_token(
    amount_msats: int, mint: str = MINT
) -> str:
    wallet = await _initialize_wallet(mint)
    balance = wallet.available_balance
    amount_sats = amount_msats // 1000
    if balance < amount_sats:
        raise ValueError("Insufficient balance on mint.")
    print(balance, amount_sats)
    if balance > amount_sats:
        print("splitting")
        _, send_proofs = await wallet.split(wallet.proofs, amount_sats)
    else:
        print("no splitting")
        send_proofs = wallet.proofs
    token = await wallet._make_tokenv4(send_proofs)
    return token.serialize()


async def redeem(cashu_token: str, lnurl: str) -> int:
    """
    Redeems a Cashu token and sends the amount to an LNURL address.

    Args:
        cashu_token: The Cashu token string (starting with "cashuA...").
        lnurl: The LNURL string (can be bech32, user@host, or direct URL).

    Returns:
        The amount in millisatoshis that was successfully sent.

    Raises:
        Exception: If any step of the process fails (token receive, LNURL fetch, invoice payment).
    """
    token_obj: Token = deserialize_token_from_string(cashu_token)
    wallet: Wallet = await _initialize_wallet(token_obj.mint)

    amount_received = await _handle_token_receive(wallet, token_obj)

    # if USE_BALANCE_ON_INVALID_TOKEN:
    #     amount_received = wallet.available_balance

    return await send_to_lnurl(wallet, lnurl, amount_received)


async def send_to_lnurl(wallet: Wallet, lnurl: str, amount_msat: int) -> int:
    """
    Sends funds from a Cashu wallet to an LNURL address.

    Args:
        wallet: The initialized Cashu wallet with available balance.
        lnurl: The LNURL string (can be bech32, user@host, or direct URL).
        amount_msat: The amount in millisatoshis to send.

    Returns:
        The amount in millisatoshis that was successfully sent.

    Raises:
        ValueError: If amount is outside LNURL limits or other validation errors.
        Exception: If LNURL fetch or invoice payment fails.
    """
    print(f"Sending {amount_msat / 1000} sat to {lnurl}")
    callback_url, min_sendable, max_sendable = await get_lnurl_data(lnurl)

    if not (min_sendable <= amount_msat <= max_sendable):
        raise ValueError(
            f"Amount {amount_msat / 1000} sat is outside LNURL limits "
            f"({min_sendable / 1000} - {max_sendable / 1000} sat)."
        )
    # subtract estimated fees
    # TODO: Is a static fee calculation working well? 
    # moving the 2000 and 0.01 to optional enviroment variables might give more control to users
    amount_to_send = amount_msat - int(max(2000, amount_msat * 0.01))

    print(f"       DEBUG   Trying to pay {amount_to_send} msats to {lnurl}, with Wallet balance = {wallet.balance}", flush = True)

    # Note: We pass amount_msat directly. The actual amount paid might be adjusted
    # slightly by the melt quote based on the invoice details.
    bolt11_invoice, _ = await _get_lnurl_invoice(callback_url, amount_to_send)

    # Conversion to Sats (/ 1000) necessary for cashu payments
    amount_paid = await _pay_invoice_with_cashu(wallet, bolt11_invoice, amount_to_send / 1000)

    print(f"       DEBUG   {amount_paid} sats paid to lnurl", flush=True)

    return amount_paid
>>>>>>> 4b9974b0

async def redeem(cashu_token: str, lnurl: str) -> int:
    async with Wallet(nsec=NSEC, mint_urls=[MINT]) as wallet:
        state_before = await wallet.fetch_wallet_state()
        await wallet.redeem(cashu_token)
        state_after = await wallet.fetch_wallet_state()
        amount = state_after.balance - state_before.balance
        await wallet.send_to_lnurl(lnurl, amount=amount)
        return amount<|MERGE_RESOLUTION|>--- conflicted
+++ resolved
@@ -1,121 +1,21 @@
 import os
-<<<<<<< HEAD
-=======
 import httpx
 import asyncio
 import time
->>>>>>> 4b9974b0
 
 from sixty_nuts import Wallet
 from sqlmodel import select, func, col
-<<<<<<< HEAD
+from .db import ApiKey, AsyncSession, get_session
 
 from .db import ApiKey, AsyncSession
-=======
-from .db import ApiKey, AsyncSession, get_session
->>>>>>> 4b9974b0
 
 RECEIVE_LN_ADDRESS = os.environ["RECEIVE_LN_ADDRESS"]
 MINT = os.environ.get("MINT", "https://mint.minibits.cash/Bitcoin")
 MINIMUM_PAYOUT = int(os.environ.get("MINIMUM_PAYOUT", 100))
 REFUND_PROCESSING_INTERVAL = int(os.environ.get("REFUND_PROCESSING_INTERVAL", 3600))
 DEV_LN_ADDRESS = "routstr@minibits.cash"
-<<<<<<< HEAD
-DEVS_DONATION_RATE = 0.021  # 2.1%
+DEVS_DONATION_RATE = float(os.environ.get("DEVS_DONATION_RATE", 0.021))  # 2.1%
 NSEC = os.environ["NSEC"]  # Nostr private key for the wallet
-=======
-DEVS_DONATION_RATE = float(os.environ.get("DEVS_DONATION_RATE", 0.021))  # 2.1%
-WALLET = None
-
-#TODO
-# This causes problems when users send tokens from other mints
-# WALLET is already set so it returns the specified wallet, but this wallet does not know the keyset of the token 
-async def _initialize_wallet(mint_url: str | None = None) -> Wallet:
-    """Initializes and loads a Cashu wallet."""
-    global WALLET
-    if WALLET is not None:
-        return WALLET
-    if mint_url is None:
-        mint_url = MINT
-    wallet = await Wallet.with_db(
-        mint_url,
-        db=".",
-        load_all_keysets=True,
-        unit="sat",  # todo change to msat
-    )
-    print(f"initialized cashu wallet at mint {mint_url}", flush=True)
-    await wallet.load_mint_info()
-    await wallet.load_mint_keysets()
-    if not hasattr(wallet, "keyset_id") or wallet.keyset_id is None:
-        await wallet.activate_keyset()
-    await wallet.load_proofs(reload=True)
-    WALLET = wallet
-    return wallet
-
-
-async def _handle_token_receive(wallet: Wallet, token_obj: Token) -> int:
-    """Receives a token and returns the amount received."""
-    initial_balance = wallet.available_balance
-    await receive(wallet, token_obj)
-    await wallet.load_proofs(reload=True)
-    final_balance = wallet.available_balance
-    amount_received = final_balance - initial_balance
-
-    if amount_received <= 0:
-        raise ValueError("Token contained no value.")
-    return amount_received * 1000
-
-
-async def _get_lnurl_invoice(callback_url: str, amount_msat: int) -> tuple[str, dict]:
-    """Requests an invoice from the LNURL callback URL."""
-    async with httpx.AsyncClient() as client:
-        response = await client.get(
-            callback_url,
-            params={"amount": amount_msat},
-            follow_redirects=True,
-        )
-        response.raise_for_status()  # Raise exception for non-2xx status codes
-    invoice_data = response.json()
-    if "pr" not in invoice_data:
-        raise ValueError(f"Invalid LNURL invoice response: {invoice_data}")
-    return invoice_data["pr"], invoice_data
-
-
-async def _pay_invoice_with_cashu(
-    wallet: Wallet, bolt11_invoice: str, amount_to_send_msat: int
-) -> int:
-    """Pays a BOLT11 invoice using Cashu proofs via melt."""
-
-    amount_to_send_msat = amount_to_send_msat // 1000
-    quote = await wallet.melt_quote(bolt11_invoice, amount_to_send_msat)
-
-    proofs_to_melt, _ = await wallet.select_to_send(
-        wallet.proofs, quote.amount + quote.fee_reserve
-    )
-    
-    # Debugging Cashu Proofs
-    #print(f"Proofs to melt: {proofs_to_melt}")
-
-    _ = await wallet.melt(
-        proofs_to_melt, bolt11_invoice, quote.fee_reserve, quote.quote
-    )
-
-    return quote.amount
-
-
-async def pay_out_with_new_session() -> None:
-    """
-    Wrapper for pay_out that creates its own database session.
-    This prevents database connection conflicts when called as a background task.
-    """
-    from .db import create_session
-    
-    try:
-        async with create_session() as session:
-            await pay_out(session)
-    except Exception as e:
-        print(f"Error in pay_out_with_new_session: {e}")
->>>>>>> 4b9974b0
 
 
 async def pay_out() -> None:
@@ -165,7 +65,6 @@
 
 
 async def credit_balance(cashu_token: str, key: ApiKey, session: AsyncSession) -> int:
-<<<<<<< HEAD
     async with Wallet(nsec=NSEC, mint_urls=[MINT]) as wallet:
         state_before = await wallet.fetch_wallet_state()
         await wallet.redeem(cashu_token)
@@ -175,6 +74,44 @@
         session.add(key)
         await session.commit()
         return amount
+
+
+async def check_for_refunds() -> None:
+    """
+    Periodically checks for API keys that are eligible for refunds and processes them.
+
+    Raises:
+        Exception: If an error occurs during the refund check process.
+    """
+    raise Exception("TODO migrate to sixty-nuts")
+    # Setting REFUND_PROCESSING_INTERVAL to 0 disables it
+    if REFUND_PROCESSING_INTERVAL == 0:
+        print("Automatic refund processing is disabled.")
+        return
+
+    while True:
+        try:
+            async for session in get_session():
+                result = await session.exec(select(ApiKey))
+                keys = result.all()
+                current_time = int(time.time())
+                for key in keys:
+                    if (
+                        key.balance > 0
+                        and key.refund_address
+                        and key.key_expiry_time
+                        and key.key_expiry_time < current_time
+                    ):
+                        print(
+                            f"       DEBUG   Refunding key {key.hashed_key[:3] + '[...]' + key.hashed_key[-3:]}, Current Time: {current_time}, Expirary Time: {key.key_expiry_time}",
+                            flush=True,
+                        )
+                        await refund_balance(key.balance, key, session)
+
+            # Sleep for the specified interval before checking again
+            await asyncio.sleep(REFUND_PROCESSING_INTERVAL)
+        except Exception as e:
+            print(f"Error during refund check: {e}")
 
 
 async def refund_balance(amount: int, key: ApiKey, session: AsyncSession) -> int:
@@ -196,168 +133,6 @@
             amount=amount,
         )
 
-=======
-    token_obj: Token = deserialize_token_from_string(cashu_token)
-    wallet: Wallet = await _initialize_wallet(token_obj.mint)
-    if token_obj.mint == MINT:
-        # crediting a token created using the same mint as specified in .env
-        print("Received a token from the same mint", flush=True)
-
-        amount_msats = await _handle_token_receive(wallet, token_obj)
-        key.balance += amount_msats
-        session.add(key)
-        await session.commit()
-        return amount_msats
-    else: 
-        # crediting a token created using a different mint as specified in .env
-        print("Received a token from a different mint", flush=True)
-        #TODO This fails, and needs to be fixed 
-
-
-async def check_for_refunds() -> None:
-    """
-    Periodically checks for API keys that are eligible for refunds and processes them.
-
-    Raises:
-        Exception: If an error occurs during the refund check process.
-    """
-
-    # Setting REFUND_PROCESSING_INTERVAL to 0 disables it
-    if REFUND_PROCESSING_INTERVAL == 0:
-        print("Automatic refund processing is disabled.")
-        return
-
-    while True:
-        try:
-            async for session in get_session():
-                result = await session.exec(select(ApiKey))
-                keys = result.all()
-                current_time = int(time.time())
-                for key in keys:
-                    if(key.balance > 0 and key.refund_address and key.key_expiry_time and key.key_expiry_time < current_time):
-                        print(f"       DEBUG   Refunding key {key.hashed_key[:3] + '[...]' + key.hashed_key[-3:]}, Current Time: {current_time}, Expirary Time: {key.key_expiry_time}", flush = True)
-                        await refund_balance(key.balance, key, session)
-                        
-            # Sleep for the specified interval before checking again
-            await asyncio.sleep(REFUND_PROCESSING_INTERVAL) 
-        except Exception as e:
-            print(f"Error during refund check: {e}")
-        
-
-
-async def refund_balance(amount: int, key: ApiKey, session: AsyncSession) -> int:
-    """
-    Refunds the specified amount from an API key's balance to the key's refund address.
-
-    Args:
-        amount (int): The amount to refund in millisatoshis.
-        key (ApiKey): The API key object containing balance and refund address.
-        session (AsyncSession): The database session for committing changes.
-
-    Returns:
-        int:  The amount in millisatoshis that was successfully sent.
-
-    Raises:
-        ValueError: If balance is insufficient or refund address is not set.
-    """
-    wallet = await _initialize_wallet()
-    if key.balance < amount:
-        raise ValueError("Insufficient balance.")
-    if amount <= 0:
-        amount = key.balance
-    key.balance -= amount
-    session.add(key)
-    await session.commit()
-    if key.refund_address is None:
-        raise ValueError("Refund address not set.")
-    return await send_to_lnurl(wallet, key.refund_address, amount_msat=amount)
-
-async def create_token(
-    amount_msats: int, mint: str = MINT
-) -> str:
-    wallet = await _initialize_wallet(mint)
-    balance = wallet.available_balance
-    amount_sats = amount_msats // 1000
-    if balance < amount_sats:
-        raise ValueError("Insufficient balance on mint.")
-    print(balance, amount_sats)
-    if balance > amount_sats:
-        print("splitting")
-        _, send_proofs = await wallet.split(wallet.proofs, amount_sats)
-    else:
-        print("no splitting")
-        send_proofs = wallet.proofs
-    token = await wallet._make_tokenv4(send_proofs)
-    return token.serialize()
-
-
-async def redeem(cashu_token: str, lnurl: str) -> int:
-    """
-    Redeems a Cashu token and sends the amount to an LNURL address.
-
-    Args:
-        cashu_token: The Cashu token string (starting with "cashuA...").
-        lnurl: The LNURL string (can be bech32, user@host, or direct URL).
-
-    Returns:
-        The amount in millisatoshis that was successfully sent.
-
-    Raises:
-        Exception: If any step of the process fails (token receive, LNURL fetch, invoice payment).
-    """
-    token_obj: Token = deserialize_token_from_string(cashu_token)
-    wallet: Wallet = await _initialize_wallet(token_obj.mint)
-
-    amount_received = await _handle_token_receive(wallet, token_obj)
-
-    # if USE_BALANCE_ON_INVALID_TOKEN:
-    #     amount_received = wallet.available_balance
-
-    return await send_to_lnurl(wallet, lnurl, amount_received)
-
-
-async def send_to_lnurl(wallet: Wallet, lnurl: str, amount_msat: int) -> int:
-    """
-    Sends funds from a Cashu wallet to an LNURL address.
-
-    Args:
-        wallet: The initialized Cashu wallet with available balance.
-        lnurl: The LNURL string (can be bech32, user@host, or direct URL).
-        amount_msat: The amount in millisatoshis to send.
-
-    Returns:
-        The amount in millisatoshis that was successfully sent.
-
-    Raises:
-        ValueError: If amount is outside LNURL limits or other validation errors.
-        Exception: If LNURL fetch or invoice payment fails.
-    """
-    print(f"Sending {amount_msat / 1000} sat to {lnurl}")
-    callback_url, min_sendable, max_sendable = await get_lnurl_data(lnurl)
-
-    if not (min_sendable <= amount_msat <= max_sendable):
-        raise ValueError(
-            f"Amount {amount_msat / 1000} sat is outside LNURL limits "
-            f"({min_sendable / 1000} - {max_sendable / 1000} sat)."
-        )
-    # subtract estimated fees
-    # TODO: Is a static fee calculation working well? 
-    # moving the 2000 and 0.01 to optional enviroment variables might give more control to users
-    amount_to_send = amount_msat - int(max(2000, amount_msat * 0.01))
-
-    print(f"       DEBUG   Trying to pay {amount_to_send} msats to {lnurl}, with Wallet balance = {wallet.balance}", flush = True)
-
-    # Note: We pass amount_msat directly. The actual amount paid might be adjusted
-    # slightly by the melt quote based on the invoice details.
-    bolt11_invoice, _ = await _get_lnurl_invoice(callback_url, amount_to_send)
-
-    # Conversion to Sats (/ 1000) necessary for cashu payments
-    amount_paid = await _pay_invoice_with_cashu(wallet, bolt11_invoice, amount_to_send / 1000)
-
-    print(f"       DEBUG   {amount_paid} sats paid to lnurl", flush=True)
-
-    return amount_paid
->>>>>>> 4b9974b0
 
 async def redeem(cashu_token: str, lnurl: str) -> int:
     async with Wallet(nsec=NSEC, mint_urls=[MINT]) as wallet:
