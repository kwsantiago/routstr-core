import json
import traceback
from typing import AsyncGenerator, Literal, cast

import httpx
from fastapi import BackgroundTasks, HTTPException, Request
from fastapi.responses import Response, StreamingResponse
from sixty_nuts.types import CurrencyUnit

from router.cashu import wallet
from router.logging.logging_config import get_logger
from router.payment.cost_caculation import (
    CostData,
    CostDataError,
    MaxCostData,
    calculate_cost,
)
from router.payment.helpers import (
    UPSTREAM_BASE_URL,
    create_error_response,
    get_max_cost_for_model,
    prepare_upstream_headers,
)

logger = get_logger(__name__)


async def x_cashu_handler(
    request: Request, x_cashu_token: str, path: str
) -> Response | StreamingResponse:
    """Handle X-Cashu token payment requests."""
    logger.info(
        "Processing X-Cashu payment request",
        extra={
            "path": path,
            "method": request.method,
            "token_preview": x_cashu_token[:20] + "..."
            if len(x_cashu_token) > 20
            else x_cashu_token,
        },
    )

    try:
        headers = dict(request.headers)
        amount, unit = await redeem_token(x_cashu_token)
        headers = prepare_upstream_headers(dict(request.headers))

        logger.info(
            "X-Cashu token redeemed successfully",
            extra={"amount": amount, "unit": unit, "path": path},
        )

        return await forward_to_upstream(request, path, headers, amount, unit)
    except Exception as e:
        logger.error(
            "X-Cashu payment request failed",
            extra={
                "error": str(e),
                "error_type": type(e).__name__,
                "path": path,
                "method": request.method,
            },
        )
        raise


async def forward_to_upstream(
    request: Request, path: str, headers: dict, amount: int, unit: CurrencyUnit
) -> Response | StreamingResponse:
    """Forward request to upstream and handle the response."""
    if path.startswith("v1/"):
        path = path.replace("v1/", "")

    url = f"{UPSTREAM_BASE_URL}/{path}"

    logger.debug(
        "Forwarding request to upstream",
        extra={
            "url": url,
            "method": request.method,
            "path": path,
            "amount": amount,
            "unit": unit,
        },
    )

    async with httpx.AsyncClient(
        transport=httpx.AsyncHTTPTransport(retries=1),
        timeout=None,
    ) as client:
        try:
            response = await client.send(
                client.build_request(
                    request.method,
                    url,
                    headers=headers,
                    content=request.stream(),
                    params=request.query_params,
                ),
                stream=True,
            )

            logger.debug(
                "Received upstream response",
                extra={
                    "status_code": response.status_code,
                    "path": path,
                    "response_headers": dict(response.headers),
                },
            )

            if response.status_code != 200:
                logger.warning(
                    "Upstream request failed, processing refund",
                    extra={
                        "status_code": response.status_code,
                        "path": path,
                        "amount": amount,
                        "unit": unit,
                    },
                )

                refund_token = await send_refund(amount, unit)

                logger.info(
                    "Refund processed for failed upstream request",
                    extra={
                        "status_code": response.status_code,
                        "refund_amount": amount,
                        "unit": unit,
                        "refund_token_preview": refund_token[:20] + "..."
                        if len(refund_token) > 20
                        else refund_token,
                    },
                )

                error_response = Response(
                    content=json.dumps(
                        {
                            "error": {
                                "message": "Error forwarding request to upstream",
                                "type": "upstream_error",
                                "code": response.status_code,
                                "refund_token": refund_token,
                            }
                        }
                    ),
                    status_code=response.status_code,
                    media_type="application/json",
                )
                error_response.headers["X-Cashu"] = refund_token
                return error_response

            if path.endswith("chat/completions"):
                logger.debug(
                    "Processing chat completion response",
                    extra={"path": path, "amount": amount, "unit": unit},
                )

                result = await handle_x_cashu_chat_completion(response, amount, unit)
                background_tasks = BackgroundTasks()
                background_tasks.add_task(response.aclose)
                result.background = background_tasks
                return result

            background_tasks = BackgroundTasks()
            background_tasks.add_task(response.aclose)
            background_tasks.add_task(client.aclose)

            logger.debug(
                "Streaming non-chat response",
                extra={"path": path, "status_code": response.status_code},
            )

            return StreamingResponse(
                response.aiter_bytes(),
                status_code=response.status_code,
                headers=dict(response.headers),
                background=background_tasks,
            )
        except Exception as exc:
            tb = traceback.format_exc()
            logger.error(
                "Unexpected error in upstream forwarding",
                extra={
                    "error": str(exc),
                    "error_type": type(exc).__name__,
                    "method": request.method,
                    "url": url,
                    "path": path,
                    "query_params": dict(request.query_params),
                    "traceback": tb,
                },
            )
            return create_error_response(
                "internal_error", "An unexpected server error occurred", 500
            )


async def handle_x_cashu_chat_completion(
    response: httpx.Response, amount: int, unit: CurrencyUnit
) -> StreamingResponse | Response:
    """Handle both streaming and non-streaming chat completion responses with token-based pricing."""
    logger.debug(
        "Handling chat completion response",
        extra={"amount": amount, "unit": unit, "status_code": response.status_code},
    )

    try:
        content = await response.aread()
        content_str = content.decode("utf-8") if isinstance(content, bytes) else content
        is_streaming = content_str.startswith("data:") or "data:" in content_str

        logger.debug(
            "Chat completion response analysis",
            extra={
                "is_streaming": is_streaming,
                "content_length": len(content_str),
                "amount": amount,
                "unit": unit,
            },
        )

        if is_streaming:
            return await handle_streaming_response(content_str, response, amount, unit)
        else:
            return await handle_non_streaming_response(
                content_str, response, amount, unit
            )

    except Exception as e:
        logger.error(
            "Error processing chat completion response",
            extra={
                "error": str(e),
                "error_type": type(e).__name__,
                "amount": amount,
                "unit": unit,
            },
        )
        # Return the original response if we can't process it
        return StreamingResponse(
            response.aiter_bytes(),
            status_code=response.status_code,
            headers=dict(response.headers),
        )


async def handle_streaming_response(
    content_str: str, response: httpx.Response, amount: int, unit: CurrencyUnit
) -> StreamingResponse:
    """Handle Server-Sent Events (SSE) streaming response."""
    logger.debug(
        "Processing streaming response",
        extra={
            "amount": amount,
            "unit": unit,
            "content_lines": len(content_str.strip().split("\n")),
        },
    )

    # Initialize response headers early so they can be modified during processing
    response_headers = dict(response.headers)
    if "transfer-encoding" in response_headers:
        del response_headers["transfer-encoding"]
    if "content-encoding" in response_headers:
        del response_headers["content-encoding"]

    # For streaming responses, we'll extract the final usage data
    # and calculate cost based on that
    usage_data = None
    model = None

    # Parse SSE format to extract usage information
    lines = content_str.strip().split("\n")
    for line in lines:
        if line.startswith("data: "):
            try:
                data_json = json.loads(line[6:])  # Remove 'data: ' prefix
                # Look for usage information in the final chunks
                if "usage" in data_json:
                    usage_data = data_json["usage"]
                    model = data_json.get("model")
                elif "model" in data_json and not model:
                    model = data_json["model"]
            except json.JSONDecodeError:
                continue

    response_headers = dict(response.headers)
    # If we found usage data, calculate cost and refund
    if usage_data and model:
        logger.debug(
            "Found usage data in streaming response",
            extra={
                "model": model,
                "usage_data": usage_data,
                "amount": amount,
                "unit": unit,
            },
        )

        response_data = {"usage": usage_data, "model": model}
        try:
            cost_data = await get_cost(response_data)
            if cost_data:
                refund_amount = amount - cost_data.total_msats
                if refund_amount > 0:
                    logger.info(
                        "Processing refund for streaming response",
                        extra={
                            "original_amount": amount,
                            "cost_msats": cost_data.total_msats,
                            "refund_amount": refund_amount,
                            "unit": unit,
                            "model": model,
                        },
                    )

                    refund_token = await send_refund(refund_amount, unit)
                    response_headers["X-Cashu"] = refund_token
<<<<<<< HEAD

                    logger.info(
                        "Refund processed for streaming response",
                        extra={
                            "refund_amount": refund_amount,
                            "unit": unit,
                            "refund_token_preview": refund_token[:20] + "..."
                            if len(refund_token) > 20
                            else refund_token,
                        },
                    )
                else:
                    logger.debug(
                        "No refund needed for streaming response",
                        extra={
                            "amount": amount,
                            "cost_msats": cost_data.total_msats,
                            "model": model,
                        },
                    )
        except Exception as e:
            logger.error(
                "Error calculating cost for streaming response",
                extra={
                    "error": str(e),
                    "error_type": type(e).__name__,
                    "model": model,
                    "amount": amount,
                    "unit": unit,
                },
            )
=======
        except Exception as e:
            print(f"Error calculating cost for streaming response: {e}")

    if "transfer-encoding" in response_headers:
        del response_headers["transfer-encoding"]
    if "content-encoding" in response_headers:
        del response_headers["content-encoding"]
>>>>>>> 1161539f

    async def generate() -> AsyncGenerator[bytes, None]:
        for line in lines:
            yield (line + "\n").encode("utf-8")

    return StreamingResponse(
        generate(),
        status_code=response.status_code,
        headers=response_headers,
        media_type="text/plain",
    )


async def handle_non_streaming_response(
    content_str: str, response: httpx.Response, amount: int, unit: CurrencyUnit
) -> Response:
    """Handle regular JSON response."""
    logger.debug(
        "Processing non-streaming response",
        extra={"amount": amount, "unit": unit, "content_length": len(content_str)},
    )

    try:
        response_json = json.loads(content_str)

        cost_data = await get_cost(response_json)

        if not cost_data:
            logger.error(
                "Failed to calculate cost for response",
                extra={
                    "amount": amount,
                    "unit": unit,
                    "response_model": response_json.get("model", "unknown"),
                },
            )
            return Response(
                content=json.dumps(
                    {
                        "error": {
                            "message": "Error forwarding request to upstream",
                            "type": "upstream_error",
                            "code": response.status_code,
                        }
                    }
                ),
                status_code=response.status_code,
                media_type="application/json",
            )

        response_headers = dict(response.headers)
        if "transfer-encoding" in response_headers:
            del response_headers["transfer-encoding"]
        if "content-encoding" in response_headers:
            del response_headers["content-encoding"]

        refund_amount = amount - cost_data.total_msats

        logger.info(
            "Processing non-streaming response cost calculation",
            extra={
                "original_amount": amount,
                "cost_msats": cost_data.total_msats,
                "refund_amount": refund_amount,
                "unit": unit,
                "model": response_json.get("model", "unknown"),
            },
        )

        if refund_amount > 0:
            refund_token = await send_refund(refund_amount, unit)
            response_headers["X-Cashu"] = refund_token
<<<<<<< HEAD

            logger.info(
                "Refund processed for non-streaming response",
                extra={
                    "refund_amount": refund_amount,
                    "unit": unit,
                    "refund_token_preview": refund_token[:20] + "..."
                    if len(refund_token) > 20
                    else refund_token,
                },
            )
=======
            print(f"Refunded {refund_amount} msats")
>>>>>>> 1161539f

        return Response(
            content=content_str,
            status_code=response.status_code,
            headers=response_headers,
            media_type="application/json",
        )
    except json.JSONDecodeError as e:
        logger.error(
            "Failed to parse JSON from upstream response",
            extra={
                "error": str(e),
                "content_preview": content_str[:200] + "..."
                if len(content_str) > 200
                else content_str,
                "amount": amount,
                "unit": unit,
            },
        )

        # Emergency refund with small deduction for processing
        emergency_refund = amount - 60
        refund_token = await wallet().send(emergency_refund)
        response.headers["X-Cashu"] = refund_token

        logger.warning(
            "Emergency refund issued due to JSON parse error",
            extra={
                "original_amount": amount,
                "refund_amount": emergency_refund,
                "deduction": 60,
            },
        )

        # Return original content if JSON parsing fails
        return Response(
            content=content_str,
            status_code=response.status_code,
            headers=dict(response.headers),
            media_type="application/json",
        )


async def get_cost(response_data: dict) -> MaxCostData | CostData | None:
    """
    Adjusts the payment based on token usage in the response.
    This is called after the initial payment and the upstream request is complete.
    Returns cost data to be included in the response.
    """
    model = response_data.get("model", "unknown")
    logger.debug(
        "Calculating cost for response",
        extra={"model": model, "has_usage": "usage" in response_data},
    )

    max_cost = get_max_cost_for_model(model=model)

    match calculate_cost(response_data, max_cost):
        case MaxCostData() as cost:
            logger.debug(
                "Using max cost pricing",
                extra={"model": model, "max_cost_msats": cost.total_msats},
            )
            return cost
        case CostData() as cost:
            logger.debug(
                "Using token-based pricing",
                extra={
                    "model": model,
                    "total_cost_msats": cost.total_msats,
                    "input_msats": cost.input_msats,
                    "output_msats": cost.output_msats,
                },
            )
            return cost
        case CostDataError() as error:
            logger.error(
                "Cost calculation error",
                extra={
                    "model": model,
                    "error_message": error.message,
                    "error_code": error.code,
                },
            )
            raise HTTPException(
                status_code=400,
                detail={
                    "error": {
                        "message": error.message,
                        "type": "invalid_request_error",
                        "code": error.code,
                    }
                },
            )


async def redeem_token(x_cashu_token: str) -> tuple[int, Literal["sat", "msat"]]:
    """Redeem X-Cashu token and return amount and unit."""
    logger.debug(
        "Redeeming X-Cashu token",
        extra={
            "token_preview": x_cashu_token[:20] + "..."
            if len(x_cashu_token) > 20
            else x_cashu_token
        },
    )

    try:
        result = await wallet().redeem(x_cashu_token)
        amount, unit = cast(tuple[int, Literal["sat", "msat"]], result)

        logger.info(
            "X-Cashu token redeemed successfully",
            extra={"amount": amount, "unit": unit},
        )

        return amount, unit
    except Exception as e:
        logger.error(
            "X-Cashu token redemption failed",
            extra={
                "error": str(e),
                "error_type": type(e).__name__,
                "token_preview": x_cashu_token[:20] + "..."
                if len(x_cashu_token) > 20
                else x_cashu_token,
            },
        )
        raise HTTPException(
            status_code=401,
            detail={
                "error": {
                    "message": f"Invalid or expired Cashu key: {str(e)}",
                    "type": "invalid_request_error",
                    "code": "invalid_api_key",
                }
            },
        )


async def send_refund(amount: int, unit: CurrencyUnit, mint: str | None = None) -> str:
    """Send a refund using Cashu tokens."""
    logger.debug(
        "Creating refund token", extra={"amount": amount, "unit": unit, "mint": mint}
    )

    try:
        refund_token = await wallet().send(amount, unit=unit, mint_url=mint)

        logger.info(
            "Refund token created successfully",
            extra={
                "amount": amount,
                "unit": unit,
                "mint": mint,
                "token_preview": refund_token[:20] + "..."
                if len(refund_token) > 20
                else refund_token,
            },
        )

        return refund_token
    except Exception as e:
        logger.error(
            "Failed to create refund token",
            extra={
                "error": str(e),
                "error_type": type(e).__name__,
                "amount": amount,
                "unit": unit,
                "mint": mint,
            },
        )
        raise HTTPException(
            status_code=401,
            detail={
                "error": {
                    "message": f"failed to create refund: {str(e)}",
                    "type": "invalid_request_error",
                    "code": "send_token_failed",
                }
            },
        )<|MERGE_RESOLUTION|>--- conflicted
+++ resolved
@@ -318,7 +318,6 @@
 
                     refund_token = await send_refund(refund_amount, unit)
                     response_headers["X-Cashu"] = refund_token
-<<<<<<< HEAD
 
                     logger.info(
                         "Refund processed for streaming response",
@@ -350,15 +349,6 @@
                     "unit": unit,
                 },
             )
-=======
-        except Exception as e:
-            print(f"Error calculating cost for streaming response: {e}")
-
-    if "transfer-encoding" in response_headers:
-        del response_headers["transfer-encoding"]
-    if "content-encoding" in response_headers:
-        del response_headers["content-encoding"]
->>>>>>> 1161539f
 
     async def generate() -> AsyncGenerator[bytes, None]:
         for line in lines:
@@ -431,7 +421,6 @@
         if refund_amount > 0:
             refund_token = await send_refund(refund_amount, unit)
             response_headers["X-Cashu"] = refund_token
-<<<<<<< HEAD
 
             logger.info(
                 "Refund processed for non-streaming response",
@@ -443,9 +432,6 @@
                     else refund_token,
                 },
             )
-=======
-            print(f"Refunded {refund_amount} msats")
->>>>>>> 1161539f
 
         return Response(
             content=content_str,
