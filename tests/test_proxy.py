import pytest
import pytest_asyncio
import json
import os
import uuid
from unittest.mock import AsyncMock, patch
from httpx import AsyncClient, Response as HttpxResponse
from router.db import ApiKey, AsyncSession


@pytest_asyncio.fixture
async def api_key_with_balance(test_session: AsyncSession) -> ApiKey:
    """Create an API key with sufficient balance."""
    unique_id = str(uuid.uuid4())[:8]
    key = ApiKey(
        hashed_key=f"test-hashed-key-{unique_id}",
        balance=10000000,  # 10,000 sats in msats
        refund_address=None,
        total_spent=0,
        total_requests=0,
    )
    test_session.add(key)
    await test_session.commit()
    await test_session.refresh(key)
    return key


@pytest.mark.asyncio
async def test_proxy_requires_authentication(async_client: AsyncClient):
    """Test that proxy endpoints require authentication."""
    response = await async_client.post("/v1/chat/completions")

    assert response.status_code == 401
    assert (
        "API key or Cashu token required"
        in response.json()["detail"]["error"]["message"]
    )


@pytest.mark.asyncio
async def test_proxy_with_insufficient_balance(
    async_client: AsyncClient, test_session: AsyncSession
):
    """Test proxy request with insufficient balance."""
    # Create key with minimal balance
    unique_id = str(uuid.uuid4())[:8]
    key = ApiKey(
        hashed_key=f"low-balance-key-{unique_id}",
        balance=100,  # Only 0.1 sats
        refund_address=None,
        total_spent=0,
        total_requests=0,
    )
    test_session.add(key)
    await test_session.commit()

    # Mock the models.json check
    with patch("os.path.exists", return_value=False):
        response = await async_client.post(
            "/v1/chat/completions",
            headers={"Authorization": f"Bearer sk-{key.hashed_key}"},
            json={"model": "gpt-4", "messages": [{"role": "user", "content": "Hello"}]},
        )

    assert response.status_code == 402
    assert "Insufficient balance" in response.json()["detail"]["error"]["message"]


@pytest.mark.asyncio
async def test_proxy_invalid_json_body(
    async_client: AsyncClient, api_key_with_balance: ApiKey
):
    """Test proxy request with invalid JSON body."""
    response = await async_client.post(
        "/v1/chat/completions",
        headers={
            "Authorization": f"Bearer sk-{api_key_with_balance.hashed_key}",
            "Content-Type": "application/json",
        },
        content=b'{"invalid": json",}',  # Invalid JSON
    )

    assert response.status_code == 400
    error_data = response.json()
    assert error_data["error"]["type"] == "invalid_request_error"
    assert error_data["error"]["code"] == "invalid_json"


@pytest.mark.asyncio
async def test_proxy_successful_request_mock(
    async_client: AsyncClient, api_key_with_balance: ApiKey, test_session: AsyncSession
):
    """Test successful proxy request with mocked upstream."""
    mock_response_data = {
        "id": "chatcmpl-123",
        "object": "chat.completion",
        "created": 1677652288,
        "model": "gpt-4",
        "choices": [
            {
                "index": 0,
                "message": {
                    "role": "assistant",
                    "content": "Hello! How can I help you?",
                },
                "finish_reason": "stop",
            }
        ],
        "usage": {"prompt_tokens": 9, "completion_tokens": 10, "total_tokens": 19},
    }

    with patch("httpx.AsyncClient") as mock_client_class:
        mock_client = AsyncMock()
        mock_client_class.return_value = mock_client
<<<<<<< HEAD

=======
        
        # Add async context manager methods
        mock_client.__aenter__ = AsyncMock(return_value=mock_client)
        mock_client.__aexit__ = AsyncMock()
        
>>>>>>> 4b9974b0
        # Create a mock response
        mock_response = AsyncMock()
        mock_response.status_code = 200
        mock_response.headers = {"content-type": "application/json"}
        mock_response.aread = AsyncMock(
            return_value=json.dumps(mock_response_data).encode()
        )
        mock_response.aiter_bytes = AsyncMock()
        mock_response.aclose = AsyncMock()

        mock_client.send = AsyncMock(return_value=mock_response)
        mock_client.build_request = AsyncMock()
        mock_client.aclose = AsyncMock()

        # Also mock the models.json check and pay_out
        with patch("os.path.exists", return_value=False):
            with patch("router.cashu.pay_out") as mock_payout:
                mock_payout.return_value = None

                response = await async_client.post(
                    "/v1/chat/completions",
                    headers={
                        "Authorization": f"Bearer sk-{api_key_with_balance.hashed_key}"
                    },
                    json={
                        "model": "gpt-4",
                        "messages": [{"role": "user", "content": "Hello"}],
                    },
                )

        assert response.status_code == 200
        response_json = response.json()

        # Verify the response includes the original data plus cost
        assert response_json["id"] == "chatcmpl-123"
        assert "cost" in response_json
        assert response_json["cost"]["total_msats"] >= 0

        # Verify balance was deducted
        await test_session.refresh(api_key_with_balance)
        assert api_key_with_balance.balance < 10000000
        assert api_key_with_balance.total_requests == 1


@pytest.mark.asyncio
async def test_proxy_streaming_response(
    async_client: AsyncClient, api_key_with_balance: ApiKey
):
    """Test proxy request with streaming response."""
    # Mock SSE stream chunks
    stream_chunks = [
        b'data: {"id":"chatcmpl-123","object":"chat.completion.chunk","created":1677652288,"model":"gpt-4","choices":[{"delta":{"content":"Hello"},"index":0}]}\n\n',
        b'data: {"id":"chatcmpl-123","object":"chat.completion.chunk","created":1677652288,"model":"gpt-4","choices":[{"delta":{"content":" there!"},"index":0}]}\n\n',
        b'data: {"id":"chatcmpl-123","object":"chat.completion.chunk","created":1677652288,"model":"gpt-4","choices":[{"delta":{},"index":0,"finish_reason":"stop"}],"usage":{"prompt_tokens":9,"completion_tokens":3,"total_tokens":12}}\n\n',
        b"data: [DONE]\n\n",
    ]

    async def mock_aiter_bytes():
        for chunk in stream_chunks:
            yield chunk

    with patch("httpx.AsyncClient") as mock_client_class:
        mock_client = AsyncMock()
        mock_client_class.return_value = mock_client
<<<<<<< HEAD

=======
        
        # Add async context manager methods
        mock_client.__aenter__ = AsyncMock(return_value=mock_client)
        mock_client.__aexit__ = AsyncMock()
        
>>>>>>> 4b9974b0
        mock_response = AsyncMock()
        mock_response.status_code = 200
        mock_response.headers = {"content-type": "text/event-stream"}
        mock_response.aiter_bytes = lambda: mock_aiter_bytes()
        mock_response.aclose = AsyncMock()

        mock_client.send = AsyncMock(return_value=mock_response)
        mock_client.build_request = AsyncMock()
        mock_client.aclose = AsyncMock()

        with patch("os.path.exists", return_value=False):
            with patch("router.cashu.pay_out") as mock_payout:
                mock_payout.return_value = None

                response = await async_client.post(
                    "/v1/chat/completions",
                    headers={
                        "Authorization": f"Bearer sk-{api_key_with_balance.hashed_key}"
                    },
                    json={
                        "model": "gpt-4",
                        "messages": [{"role": "user", "content": "Hello"}],
                        "stream": True,
                    },
                )

        assert response.status_code == 200
        assert response.headers["content-type"] == "text/event-stream"


@pytest.mark.asyncio
async def test_proxy_handles_upstream_errors(
    async_client: AsyncClient, api_key_with_balance: ApiKey
):
    """Test proxy handles upstream connection errors gracefully."""
    with patch("httpx.AsyncClient") as mock_client_class:
        mock_client = AsyncMock()
        mock_client_class.return_value = mock_client
<<<<<<< HEAD

=======
        
        # Add async context manager methods
        mock_client.__aenter__ = AsyncMock(return_value=mock_client)
        mock_client.__aexit__ = AsyncMock()
        
>>>>>>> 4b9974b0
        # Simulate connection error
        mock_client.send.side_effect = Exception("Connection refused")
        mock_client.build_request = AsyncMock()
        mock_client.aclose = AsyncMock()

        with patch("os.path.exists", return_value=False):
            response = await async_client.post(
                "/v1/chat/completions",
                headers={
                    "Authorization": f"Bearer sk-{api_key_with_balance.hashed_key}"
                },
                json={
                    "model": "gpt-4",
                    "messages": [{"role": "user", "content": "Hello"}],
                },
            )

        assert response.status_code == 500
        error_data = response.json()
        assert error_data["error"]["type"] == "internal_error"
        assert error_data["error"]["message"] == "An unexpected server error occurred"


@pytest.mark.asyncio
async def test_proxy_with_model_based_pricing(
    async_client: AsyncClient, test_session: AsyncSession
):
    """Test proxy with model-based pricing enabled."""
    # Create API key with sufficient balance
    unique_id = str(uuid.uuid4())[:8]
    key = ApiKey(
        hashed_key=f"model-pricing-key-{unique_id}",
        balance=10000000,  # 10,000 sats
        refund_address=None,
        total_spent=0,
        total_requests=0,
    )
    test_session.add(key)
    await test_session.commit()
<<<<<<< HEAD

    with patch.dict(os.environ, {"MODEL_BASED_PRICING": "true"}):
=======
    
    # Patch the MODEL_BASED_PRICING constant directly
    with patch("router.auth.MODEL_BASED_PRICING", True):
>>>>>>> 4b9974b0
        with patch("os.path.exists", return_value=True):
            # Mock a model with pricing
            from router.models import MODELS, Model, Pricing, Architecture, TopProvider

            test_model = Model(
                id="gpt-4",
                name="GPT-4",
                created=1680000000,
                description="Test model",
                context_length=8192,
                architecture=Architecture(
                    modality="text",
                    input_modalities=["text"],
                    output_modalities=["text"],
                    tokenizer="cl100k_base",
                    instruct_type="none",
                ),
                pricing=Pricing(
                    prompt=0.03,
                    completion=0.06,
                    request=0.001,
                    image=0.0,
                    web_search=0.0,
                    internal_reasoning=0.0,
                ),
                sats_pricing=Pricing(
                    prompt=300,  # 300 sats per 1k tokens
                    completion=600,
                    request=10,
                    image=0.0,
                    web_search=0.0,
                    internal_reasoning=0.0,
                    max_cost=5000,  # 5000 sats max
                ),
                top_provider=TopProvider(
                    context_length=8192, max_completion_tokens=4096, is_moderated=False
                ),
            )

            # Temporarily replace models
            original_models = MODELS[:]
            MODELS.clear()
            MODELS.append(test_model)

            # Mock the upstream HTTP client
            with patch("httpx.AsyncClient") as mock_client_class:
                mock_client = AsyncMock()
                mock_client_class.return_value = mock_client
<<<<<<< HEAD

=======
                
                # Add async context manager methods
                mock_client.__aenter__ = AsyncMock(return_value=mock_client)
                mock_client.__aexit__ = AsyncMock()
                
>>>>>>> 4b9974b0
                # Create a mock response
                mock_response = AsyncMock()
                mock_response.status_code = 200
                mock_response.headers = {"content-type": "application/json"}
                mock_response.aread = AsyncMock(
                    return_value=b'{"id": "test", "model": "gpt-4"}'
                )
                mock_response.aiter_bytes = AsyncMock()
                mock_response.aclose = AsyncMock()

                mock_client.send = AsyncMock(return_value=mock_response)
                mock_client.build_request = AsyncMock()
                mock_client.aclose = AsyncMock()

                try:
                    response = await async_client.post(
                        "/v1/chat/completions",
                        headers={"Authorization": f"Bearer sk-{key.hashed_key}"},
                        json={
                            "model": "gpt-4",
                            "messages": [{"role": "user", "content": "Hello"}],
                        },
                    )

                    # Should succeed because balance (10,000 sats) > max_cost (5000 sats)
                    assert response.status_code == 200

                finally:
                    MODELS.clear()
                    MODELS.extend(original_models)<|MERGE_RESOLUTION|>--- conflicted
+++ resolved
@@ -112,15 +112,7 @@
     with patch("httpx.AsyncClient") as mock_client_class:
         mock_client = AsyncMock()
         mock_client_class.return_value = mock_client
-<<<<<<< HEAD
-
-=======
-        
-        # Add async context manager methods
-        mock_client.__aenter__ = AsyncMock(return_value=mock_client)
-        mock_client.__aexit__ = AsyncMock()
-        
->>>>>>> 4b9974b0
+
         # Create a mock response
         mock_response = AsyncMock()
         mock_response.status_code = 200
@@ -185,15 +177,7 @@
     with patch("httpx.AsyncClient") as mock_client_class:
         mock_client = AsyncMock()
         mock_client_class.return_value = mock_client
-<<<<<<< HEAD
-
-=======
-        
-        # Add async context manager methods
-        mock_client.__aenter__ = AsyncMock(return_value=mock_client)
-        mock_client.__aexit__ = AsyncMock()
-        
->>>>>>> 4b9974b0
+
         mock_response = AsyncMock()
         mock_response.status_code = 200
         mock_response.headers = {"content-type": "text/event-stream"}
@@ -232,15 +216,7 @@
     with patch("httpx.AsyncClient") as mock_client_class:
         mock_client = AsyncMock()
         mock_client_class.return_value = mock_client
-<<<<<<< HEAD
-
-=======
-        
-        # Add async context manager methods
-        mock_client.__aenter__ = AsyncMock(return_value=mock_client)
-        mock_client.__aexit__ = AsyncMock()
-        
->>>>>>> 4b9974b0
+
         # Simulate connection error
         mock_client.send.side_effect = Exception("Connection refused")
         mock_client.build_request = AsyncMock()
@@ -280,14 +256,8 @@
     )
     test_session.add(key)
     await test_session.commit()
-<<<<<<< HEAD
 
     with patch.dict(os.environ, {"MODEL_BASED_PRICING": "true"}):
-=======
-    
-    # Patch the MODEL_BASED_PRICING constant directly
-    with patch("router.auth.MODEL_BASED_PRICING", True):
->>>>>>> 4b9974b0
         with patch("os.path.exists", return_value=True):
             # Mock a model with pricing
             from router.models import MODELS, Model, Pricing, Architecture, TopProvider
@@ -336,15 +306,7 @@
             with patch("httpx.AsyncClient") as mock_client_class:
                 mock_client = AsyncMock()
                 mock_client_class.return_value = mock_client
-<<<<<<< HEAD
-
-=======
-                
-                # Add async context manager methods
-                mock_client.__aenter__ = AsyncMock(return_value=mock_client)
-                mock_client.__aexit__ = AsyncMock()
-                
->>>>>>> 4b9974b0
+
                 # Create a mock response
                 mock_response = AsyncMock()
                 mock_response.status_code = 200
