import asyncio
import json
import os
import random
import string
from typing import Any

import httpx
import websockets
from fastapi import APIRouter

from .core.logging import get_logger

logger = get_logger(__name__)

providers_router = APIRouter(prefix="/v1/providers")


def generate_subscription_id() -> str:
    """Generate a random subscription ID."""
    return "".join(random.choices(string.ascii_lowercase + string.digits, k=10))


async def query_nostr_relay_for_providers(
    relay_url: str,
    pubkey: str | None = None,
    limit: int = 1000,
    timeout: int = 30,
) -> list[dict[str, Any]]:
    """
    Query a Nostr relay for provider announcements.
    Searches for NIP-91 (kind:38421) events.
    """
    events = []

    # Build filter for NIP-91 events
    filter_obj: dict[str, Any] = {
        "kinds": [38421],  # NIP-91 Provider Announcements
        "limit": limit,
    }

    # If specific pubkey provided, filter by author
    if pubkey:
        filter_obj["authors"] = [pubkey]

    sub_id = generate_subscription_id()
    req_message = json.dumps(["REQ", sub_id, filter_obj])

    try:
        async with websockets.connect(relay_url, timeout=timeout) as websocket:
<<<<<<< HEAD
            print("Connected to relay, searching for provider announcement events")
=======
            logger.debug("Connected to relay, searching for kind 31338 events")
>>>>>>> 65084b17
            await websocket.send(req_message)

            while True:
                try:
                    message = await asyncio.wait_for(websocket.recv(), timeout=50)
                    data = json.loads(message)

                    if data[0] == "EVENT" and data[1] == sub_id:
                        event = data[2]
                        logger.debug(f"Found provider announcement: {event['id']}")
                        events.append(event)
                    elif data[0] == "EOSE" and data[1] == sub_id:
                        logger.debug("Received EOSE message")
                        break
                    elif data[0] == "NOTICE":
                        logger.warning(f"Relay notice: {data[1]}")

                except asyncio.TimeoutError:
                    logger.debug("Timeout waiting for message")
                    break
                except json.JSONDecodeError:
                    logger.warning("Failed to decode message as JSON")
                    continue

            await websocket.send(json.dumps(["CLOSE", sub_id]))

    except Exception as e:
        logger.error(f"Query failed: {e}")

    logger.info(f"Query complete. Found {len(events)} provider announcements")
    return events


def parse_provider_announcement(event: dict[str, Any]) -> dict[str, Any] | None:
    """
    Parse provider announcement events.
    Handles NIP-91 (kind:38421) format.
    Returns structured provider data or None if invalid.
    """
    try:
        tags = event.get("tags", [])
        kind = event.get("kind")

        # Common fields
        d_tag = None
<<<<<<< HEAD
        endpoint_urls = []
        provider_name = None
=======

        for tag in tags:
            if len(tag) >= 2:
                if tag[0] == "endpoint":
                    endpoint_url = tag[1]
                elif tag[0] == "name":
                    provider_name = tag[1]
                elif tag[0] == "d":
                    d_tag = tag[1]

        # Validate required fields
        if not endpoint_url or not provider_name or not d_tag:
            logger.warning(
                f"Invalid provider announcement - missing required tags: {event['id']}"
            )
            return None

        # Extract optional tags
>>>>>>> 65084b17
        description = None
        contact = None
        pricing_url = None
        supported_models = []
        mint_url = None
        version = None

        # Parse NIP-91 format
        if kind == 38421:  # NIP-91 format
            for tag in tags:
                if len(tag) >= 2:
                    if tag[0] == "d":
                        d_tag = tag[1]
                    elif tag[0] == "u":
                        endpoint_urls.append(tag[1])
                    elif tag[0] == "models" and len(tag) > 1:
                        # NIP-91 uses single models tag with multiple values
                        supported_models = tag[1:]
                    elif tag[0] == "mint":
                        mint_url = tag[1]
                    elif tag[0] == "version":
                        version = tag[1]

            # Parse metadata from content for NIP-91
            content = event.get("content", "")
            if content:
                try:
                    metadata = json.loads(content)
                    provider_name = metadata.get("name", "Unknown Provider")
                    description = metadata.get("about")
                    contact = metadata.get("contact")
                except (json.JSONDecodeError, TypeError):
                    provider_name = "Unknown Provider"
            else:
                provider_name = "Unknown Provider"

            # Use first URL as primary endpoint
            endpoint_url = endpoint_urls[0] if endpoint_urls else None

            # Validate NIP-91 required fields
            if not endpoint_url or not d_tag:
                print(
                    f"Invalid NIP-91 announcement - missing required fields: {event['id']}"
                )
                return None
        else:
            print(f"Unknown event kind: {kind}")
            return None

        return {
            "id": event["id"],
            "pubkey": event["pubkey"],
            "created_at": event["created_at"],
            "kind": kind,
            "d_tag": d_tag,
            "endpoint_url": endpoint_url,
            "endpoint_urls": endpoint_urls,  # All URLs for NIP-91
            "name": provider_name,
            "description": description,
            "contact": contact,
            "pricing_url": pricing_url,
            "mint_url": mint_url,
            "version": version,
            "supported_models": supported_models,
            "content": event.get("content", ""),
        }

    except Exception as e:
        logger.error(f"Error parsing provider announcement {event.get('id', 'unknown')}: {e}")
        return None


async def get_cache() -> list[dict[str, Any]]:
    return []  # TODO: Implement cache


async def fetch_provider_health(endpoint_url: str) -> dict[str, Any]:
    """Check if a provider endpoint is healthy by making a GET request."""
    try:
        # Determine if we need Tor proxy based on .onion domain
        is_onion = ".onion" in endpoint_url

        # Set up client arguments conditionally
        proxies = None
        if is_onion:
            # Get Tor proxy URL from environment variable
            tor_proxy = os.getenv("TOR_PROXY_URL", "socks5://127.0.0.1:9050")
            proxies = {"http://": tor_proxy, "https://": tor_proxy}  # type: ignore[assignment]

        async with httpx.AsyncClient(
            timeout=httpx.Timeout(30.0),
            follow_redirects=True,
            proxies=proxies,  # type: ignore[arg-type]
        ) as client:
            # Try to fetch models endpoint first (common for AI providers)
            models_url = f"{endpoint_url.rstrip('/')}/v1/models"
            try:
                response = await client.get(models_url)
                if response.status_code == 200:
                    return {
                        "status_code": response.status_code,
                        "endpoint": "models",
                        "json": response.json(),
                    }
            except Exception:
                pass

            # Fallback to root endpoint
            response = await client.get(endpoint_url)
            return {
                "status_code": response.status_code,
                "endpoint": "root",
                "json": response.json()
                if response.headers.get("content-type", "").startswith(
                    "application/json"
                )
                else {"message": "OK"},
            }

    except Exception as e:
        return {
            "status_code": 500,
            "endpoint": "error",
            "json": {"error": f"Failed to fetch provider: {str(e)}"},
        }


@providers_router.get("/")
async def get_providers(
    include_json: bool = False, pubkey: str | None = None
) -> dict[str, list[dict[str, Any]]]:
    """
    Discover Routstr providers using NIP-91 specification.
    Searches for provider announcement events on Nostr relays:
    - kind:38421 (NIP-91)

    References:
    - NIP-91: https://github.com/nostr-protocol/nips/pull/1987
    """
    # Default relays for provider discovery
    # discovery_relays = [
    #     "wss://relay.nostr.band",
    #     "wss://relay.damus.io",
    #     "wss://relay.routstr.com",
    # ]
    discovery_relays = os.getenv("RELAYS", "").split(",")

    all_events = []
    event_ids = set()  # To avoid duplicates

    # Query multiple relays for provider announcements
    for relay_url in discovery_relays:
        logger.info(f"Querying relay for providers: {relay_url}")
        try:
            events = await query_nostr_relay_for_providers(
                relay_url=relay_url,
                pubkey=pubkey,
                limit=100,
            )

            # Add unique events
            for event in events:
                if event["id"] not in event_ids:
                    event_ids.add(event["id"])
                    all_events.append(event)

            logger.info(f"Got {len(events)} provider announcements from {relay_url}")

        except Exception as e:
            logger.error(f"Failed to query {relay_url}: {e}")
            continue

    logger.info(f"Found {len(all_events)} total unique provider announcements")

    # Parse provider announcements according to NIP-91
    providers = []
    for event in all_events:
        parsed_provider = parse_provider_announcement(event)
        if parsed_provider:
            providers.append(parsed_provider)

    logger.info(f"Parsed {len(providers)} valid provider announcements")

    # Check provider health if requested
    healthy_providers: list[dict[str, Any]] = []
    for provider in providers:
        endpoint_url = provider["endpoint_url"]

        if include_json:
            health_check = await fetch_provider_health(endpoint_url)
            provider_data = {"provider": provider, "health": health_check}
            healthy_providers.append(provider_data)
        else:
            # Just return the provider info without health check
            healthy_providers.append(provider)

    return {"providers": healthy_providers}<|MERGE_RESOLUTION|>--- conflicted
+++ resolved
@@ -48,11 +48,7 @@
 
     try:
         async with websockets.connect(relay_url, timeout=timeout) as websocket:
-<<<<<<< HEAD
-            print("Connected to relay, searching for provider announcement events")
-=======
             logger.debug("Connected to relay, searching for kind 31338 events")
->>>>>>> 65084b17
             await websocket.send(req_message)
 
             while True:
@@ -98,10 +94,9 @@
 
         # Common fields
         d_tag = None
-<<<<<<< HEAD
         endpoint_urls = []
         provider_name = None
-=======
+        endpoint_url = None
 
         for tag in tags:
             if len(tag) >= 2:
@@ -120,7 +115,6 @@
             return None
 
         # Extract optional tags
->>>>>>> 65084b17
         description = None
         contact = None
         pricing_url = None
@@ -189,7 +183,9 @@
         }
 
     except Exception as e:
-        logger.error(f"Error parsing provider announcement {event.get('id', 'unknown')}: {e}")
+        logger.error(
+            f"Error parsing provider announcement {event.get('id', 'unknown')}: {e}"
+        )
         return None
 
 
